--- conflicted
+++ resolved
@@ -231,11 +231,11 @@
           <scope>test</scope>
         </dependency>
         <dependency>
-<<<<<<< HEAD
           <groupId>commons-logging</groupId>
           <artifactId>commons-logging</artifactId>
           <version>${commons-logging.version}</version>
-=======
+        </dependency>
+        <dependency>
           <groupId>org.apache.hbase</groupId>
           <artifactId>hbase-common</artifactId>
           <version>${hbase.hadoop2.version}</version>
@@ -286,7 +286,6 @@
           <version>${hbase.hadoop2.version}</version>
           <classifier>tests</classifier>
           <scope>test</scope>
->>>>>>> 7c05e1e7
         </dependency>
       </dependencies>
     </profile>
