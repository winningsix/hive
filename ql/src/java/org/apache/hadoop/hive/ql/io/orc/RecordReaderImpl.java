--- conflicted
+++ resolved
@@ -89,12 +89,8 @@
   static final Log LOG = LogFactory.getLog(RecordReaderImpl.class);
   private static final boolean isLogTraceEnabled = LOG.isTraceEnabled();
   private static final boolean isLogDebugEnabled = LOG.isDebugEnabled();
-
-<<<<<<< HEAD
+  private final Path path;
   private final long fileId;
-=======
-  private final Path path;
->>>>>>> 35a7a81a
   private final FSDataInputStream file;
   private final long firstRow;
   private final List<StripeInformation> stripes =
@@ -187,19 +183,7 @@
     return result;
   }
 
-<<<<<<< HEAD
   protected RecordReaderImpl(List<StripeInformation> stripes,
-      FileSystem fileSystem,
-      Path path,
-      Reader.Options options,
-      List<OrcProto.Type> types,
-      CompressionCodec codec,
-      int bufferSize,
-      long strideRate,
-      Configuration conf
-  ) throws IOException {
-=======
-  RecordReaderImpl(List<StripeInformation> stripes,
                    FileSystem fileSystem,
                    Path path,
                    Reader.Options options,
@@ -210,7 +194,6 @@
                    Configuration conf
                   ) throws IOException {
     this.path = path;
->>>>>>> 35a7a81a
     this.file = fileSystem.open(path);
     this.fileId = RecordReaderUtils.getFileId(fileSystem, path);
     this.codec = codec;
@@ -3328,55 +3311,47 @@
 
   @Override
   public Object next(Object previous) throws IOException {
-<<<<<<< HEAD
-    Object result = reader.next(previous);
-    // find the next row
-    rowInStripe += 1;
-    advanceToNextRow(reader, rowInStripe + rowBaseInStripe, true);
-    return result;
-=======
     try {
       final Object result = reader.next(previous);
       // find the next row
       rowInStripe += 1;
-      advanceToNextRow(rowInStripe + rowBaseInStripe);
-      if (isLogTraceEnabled) {
-        LOG.trace("row from " + reader.path);
-        LOG.trace("orc row = " + result);
-      }
+      advanceToNextRow(reader, rowInStripe + rowBaseInStripe, true);
       return result;
     } catch (IOException e) {
       // Rethrow exception with file name in log message
       throw new IOException("Error reading file: " + path, e);
     }
->>>>>>> 35a7a81a
   }
 
   @Override
   public VectorizedRowBatch nextBatch(VectorizedRowBatch previous) throws IOException {
-<<<<<<< HEAD
-    VectorizedRowBatch result = null;
-    if (rowInStripe >= rowCountInStripe) {
-      currentStripe += 1;
-      readStripe();
-    }
-
-    long batchSize = computeBatchSize(VectorizedRowBatch.DEFAULT_SIZE);
-
-    rowInStripe += batchSize;
-    if (previous == null) {
-      ColumnVector[] cols = (ColumnVector[]) reader.nextVector(null, (int) batchSize);
-      result = new VectorizedRowBatch(cols.length);
-      result.cols = cols;
-    } else {
-      result = (VectorizedRowBatch) previous;
-      result.selectedInUse = false;
-      reader.nextVector(result.cols, (int) batchSize);
-    }
-
-    result.size = (int) batchSize;
-    advanceToNextRow(reader, rowInStripe + rowBaseInStripe, true);
-    return result;
+    try {
+      final VectorizedRowBatch result;
+      if (rowInStripe >= rowCountInStripe) {
+        currentStripe += 1;
+        readStripe();
+      }
+
+      long batchSize = computeBatchSize(VectorizedRowBatch.DEFAULT_SIZE);
+
+      rowInStripe += batchSize;
+      if (previous == null) {
+        ColumnVector[] cols = (ColumnVector[]) reader.nextVector(null, (int) batchSize);
+        result = new VectorizedRowBatch(cols.length);
+        result.cols = cols;
+      } else {
+        result = previous;
+        result.selectedInUse = false;
+        reader.nextVector(result.cols, (int) batchSize);
+      }
+
+      result.size = (int) batchSize;
+      advanceToNextRow(reader, rowInStripe + rowBaseInStripe, true);
+      return result;
+    } catch (IOException e) {
+      // Rethrow exception with file name in log message
+      throw new IOException("Error reading file: " + path, e);
+    }
   }
 
   private long computeBatchSize(long targetBatchSize) {
@@ -3391,41 +3366,14 @@
       if (!includedRowGroups[startRowGroup]) {
         while (startRowGroup < includedRowGroups.length && !includedRowGroups[startRowGroup]) {
           startRowGroup += 1;
-=======
-    try {
-      final VectorizedRowBatch result;
-      if (rowInStripe >= rowCountInStripe) {
-        currentStripe += 1;
-        readStripe();
-      }
-
-      long batchSize = 0;
-
-      // In case of PPD, batch size should be aware of row group boundaries. If only a subset of row
-      // groups are selected then marker position is set to the end of range (subset of row groups
-      // within strip). Batch size computed out of marker position makes sure that batch size is
-      // aware of row group boundary and will not cause overflow when reading rows
-      // illustration of this case is here https://issues.apache.org/jira/browse/HIVE-6287
-      if (rowIndexStride != 0 && includedRowGroups != null && rowInStripe < rowCountInStripe) {
-        int startRowGroup = (int) (rowInStripe / rowIndexStride);
-        if (!includedRowGroups[startRowGroup]) {
-          while (startRowGroup < includedRowGroups.length && !includedRowGroups[startRowGroup]) {
-            startRowGroup += 1;
-          }
-        }
-
-        int endRowGroup = startRowGroup;
-        while (endRowGroup < includedRowGroups.length && includedRowGroups[endRowGroup]) {
-          endRowGroup += 1;
->>>>>>> 35a7a81a
-        }
-
-        final long markerPosition =
-            (endRowGroup * rowIndexStride) < rowCountInStripe ? (endRowGroup * rowIndexStride)
-                : rowCountInStripe;
-        batchSize = Math.min(VectorizedRowBatch.DEFAULT_SIZE, (markerPosition - rowInStripe));
-
-<<<<<<< HEAD
+        }
+      }
+
+      int endRowGroup = startRowGroup;
+      while (endRowGroup < includedRowGroups.length && includedRowGroups[endRowGroup]) {
+        endRowGroup += 1;
+      }
+
       final long markerPosition = (endRowGroup * rowIndexStride) < rowCountInStripe ? (endRowGroup * rowIndexStride)
           : rowCountInStripe;
       batchSize = Math.min(targetBatchSize, (markerPosition - rowInStripe));
@@ -3437,33 +3385,6 @@
       batchSize = Math.min(targetBatchSize, (rowCountInStripe - rowInStripe));
     }
     return batchSize;
-=======
-        if (isLogDebugEnabled && batchSize < VectorizedRowBatch.DEFAULT_SIZE) {
-          LOG.debug("markerPosition: " + markerPosition + " batchSize: " + batchSize);
-        }
-      } else {
-        batchSize = Math.min(VectorizedRowBatch.DEFAULT_SIZE, (rowCountInStripe - rowInStripe));
-      }
-
-      rowInStripe += batchSize;
-      if (previous == null) {
-        ColumnVector[] cols = (ColumnVector[]) reader.nextVector(null, (int) batchSize);
-        result = new VectorizedRowBatch(cols.length);
-        result.cols = cols;
-      } else {
-        result = previous;
-        result.selectedInUse = false;
-        reader.nextVector(result.cols, (int) batchSize);
-      }
-
-      result.size = (int) batchSize;
-      advanceToNextRow(rowInStripe + rowBaseInStripe);
-      return result;
-    } catch (IOException e) {
-      // Rethrow exception with file name in log message
-      throw new IOException("Error reading file: " + path, e);
-    }
->>>>>>> 35a7a81a
   }
 
   @Override
