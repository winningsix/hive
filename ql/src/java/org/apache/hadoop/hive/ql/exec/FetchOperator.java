/**
 * Licensed to the Apache Software Foundation (ASF) under one
 * or more contributor license agreements.  See the NOTICE file
 * distributed with this work for additional information
 * regarding copyright ownership.  The ASF licenses this file
 * to you under the Apache License, Version 2.0 (the
 * "License"); you may not use this file except in compliance
 * with the License.  You may obtain a copy of the License at
 *
 *     http://www.apache.org/licenses/LICENSE-2.0
 *
 * Unless required by applicable law or agreed to in writing, software
 * distributed under the License is distributed on an "AS IS" BASIS,
 * WITHOUT WARRANTIES OR CONDITIONS OF ANY KIND, either express or implied.
 * See the License for the specific language governing permissions and
 * limitations under the License.
 */

package org.apache.hadoop.hive.ql.exec;

import java.io.IOException;
import java.io.Serializable;
import java.util.ArrayList;
import java.util.Arrays;
import java.util.HashMap;
import java.util.Iterator;
import java.util.List;
import java.util.Map;
import java.util.Properties;

import org.apache.commons.lang3.StringEscapeUtils;
import org.apache.commons.logging.Log;
import org.apache.commons.logging.LogFactory;
import org.apache.hadoop.conf.Configurable;
import org.apache.hadoop.fs.FileStatus;
import org.apache.hadoop.fs.FileSystem;
import org.apache.hadoop.fs.Path;
import org.apache.hadoop.hive.common.FileUtils;
import org.apache.hadoop.hive.conf.HiveConf;
import org.apache.hadoop.hive.ql.exec.mr.ExecMapperContext;
import org.apache.hadoop.hive.ql.io.AcidUtils;
import org.apache.hadoop.hive.ql.io.HiveContextAwareRecordReader;
import org.apache.hadoop.hive.ql.io.HiveInputFormat;
import org.apache.hadoop.hive.ql.io.HiveRecordReader;
import org.apache.hadoop.hive.ql.metadata.HiveException;
import org.apache.hadoop.hive.ql.metadata.VirtualColumn;
import org.apache.hadoop.hive.ql.parse.SplitSample;
import org.apache.hadoop.hive.ql.plan.FetchWork;
import org.apache.hadoop.hive.ql.plan.PartitionDesc;
import org.apache.hadoop.hive.ql.plan.TableDesc;
import org.apache.hadoop.hive.ql.session.SessionState.LogHelper;
import org.apache.hadoop.hive.serde2.Deserializer;
import org.apache.hadoop.hive.serde2.SerDeSpec;
import org.apache.hadoop.hive.serde2.objectinspector.InspectableObject;
import org.apache.hadoop.hive.serde2.objectinspector.ObjectInspector;
import org.apache.hadoop.hive.serde2.objectinspector.ObjectInspectorConverters;
import org.apache.hadoop.hive.serde2.objectinspector.ObjectInspectorConverters.Converter;
import org.apache.hadoop.hive.serde2.objectinspector.ObjectInspectorFactory;
import org.apache.hadoop.hive.serde2.objectinspector.StructField;
import org.apache.hadoop.hive.serde2.objectinspector.StructObjectInspector;
import org.apache.hadoop.hive.serde2.objectinspector.primitive.PrimitiveObjectInspectorFactory;
import org.apache.hadoop.hive.serde2.typeinfo.TypeInfoFactory;
import org.apache.hadoop.hive.serde2.typeinfo.TypeInfoUtils;
import org.apache.hadoop.io.Writable;
import org.apache.hadoop.io.WritableComparable;
import org.apache.hadoop.mapred.InputFormat;
import org.apache.hadoop.mapred.InputSplit;
import org.apache.hadoop.mapred.JobConf;
import org.apache.hadoop.mapred.JobConfigurable;
import org.apache.hadoop.mapred.RecordReader;
import org.apache.hadoop.mapred.Reporter;
import org.apache.hadoop.util.ReflectionUtils;
import org.apache.hadoop.util.StringUtils;
import org.apache.hive.common.util.AnnotationUtils;

import com.google.common.collect.Iterators;

/**
 * FetchTask implementation.
 **/
public class FetchOperator implements Serializable {

  static final Log LOG = LogFactory.getLog(FetchOperator.class.getName());
  static final LogHelper console = new LogHelper(LOG);

  public static final String FETCH_OPERATOR_DIRECTORY_LIST =
      "hive.complete.dir.list";

  private FetchWork work;
  private Operator<?> operator;    // operator tree for processing row further (optional)

  private final boolean hasVC;
  private final boolean isStatReader;
  private final boolean isPartitioned;
  private final boolean isNonNativeTable;
  private StructObjectInspector vcsOI;
  private final List<VirtualColumn> vcCols;
  private ExecMapperContext context;

  private transient Deserializer tableSerDe;
  private transient StructObjectInspector tableOI;
  private transient StructObjectInspector partKeyOI;
  private transient StructObjectInspector convertedOI;

  private transient Iterator<Path> iterPath;
  private transient Iterator<PartitionDesc> iterPartDesc;
  private transient Iterator<FetchInputFormatSplit> iterSplits = Iterators.emptyIterator();

  private transient Path currPath;
  private transient PartitionDesc currDesc;
  private transient Deserializer currSerDe;
  private transient Converter ObjectConverter;
  private transient RecordReader<WritableComparable, Writable> currRecReader;

  private transient JobConf job;
  private transient WritableComparable key;
  private transient Writable value;
  private transient Object[] vcValues;

  private transient int headerCount;
  private transient int footerCount;
  private transient FooterBuffer footerBuffer;

  private transient StructObjectInspector outputOI;
  private transient Object[] row;

  public FetchOperator(FetchWork work, JobConf job) throws HiveException {
    this(work, job, null, null);
  }

  public FetchOperator(FetchWork work, JobConf job, Operator<?> operator,
      List<VirtualColumn> vcCols) throws HiveException {
    this.job = job;
    this.work = work;
    this.operator = operator;
    this.vcCols = vcCols;
    this.hasVC = vcCols != null && !vcCols.isEmpty();
    this.isStatReader = work.getTblDesc() == null;
    this.isPartitioned = !isStatReader && work.isPartitioned();
    this.isNonNativeTable = !isStatReader && work.getTblDesc().isNonNative();
    initialize();
  }

  private void initialize() throws HiveException {
    if (isStatReader) {
      outputOI = work.getStatRowOI();
      return;
    }
    if (hasVC) {
      List<String> names = new ArrayList<String>(vcCols.size());
      List<ObjectInspector> inspectors = new ArrayList<ObjectInspector>(vcCols.size());
      for (VirtualColumn vc : vcCols) {
        inspectors.add(vc.getObjectInspector());
        names.add(vc.getName());
      }
      vcsOI = ObjectInspectorFactory.getStandardStructObjectInspector(names, inspectors);
      vcValues = new Object[vcCols.size()];
    }
    if (hasVC && isPartitioned) {
      row = new Object[3];
    } else if (hasVC || isPartitioned) {
      row = new Object[2];
    } else {
      row = new Object[1];
    }
    if (isPartitioned) {
      iterPath = work.getPartDir().iterator();
      iterPartDesc = work.getPartDesc().iterator();
    } else {
      iterPath = Arrays.asList(work.getTblDir()).iterator();
      iterPartDesc = Iterators.cycle(new PartitionDesc(work.getTblDesc(), null));
    }
    outputOI = setupOutputObjectInspector();
    context = setupExecContext(operator, work.getPathLists());
  }

  private ExecMapperContext setupExecContext(Operator operator, List<Path> paths) {
    ExecMapperContext context = null;
    if (hasVC || work.getSplitSample() != null) {
      context = new ExecMapperContext(job);
      if (operator != null) {
        operator.passExecContext(context);
      }
    }
    setFetchOperatorContext(job, paths);
    return context;
  }

  public FetchWork getWork() {
    return work;
  }

  public void setWork(FetchWork work) {
    this.work = work;
  }

  /**
   * A cache of InputFormat instances.
   */
  private static final Map<String, InputFormat> inputFormats = new HashMap<String, InputFormat>();

  @SuppressWarnings("unchecked")
  static InputFormat getInputFormatFromCache(
    Class<? extends InputFormat> inputFormatClass, JobConf conf) throws IOException {
    if (Configurable.class.isAssignableFrom(inputFormatClass) ||
        JobConfigurable.class.isAssignableFrom(inputFormatClass)) {
<<<<<<< HEAD
      return ReflectionUtils.newInstance(inputFormatClass, conf);
=======
      return ReflectionUtils
          .newInstance(inputFormatClass, conf);
>>>>>>> 5f7ea30f
    }
    // TODO: why is this copy-pasted from HiveInputFormat?
    InputFormat format = inputFormats.get(inputFormatClass.getName());
    if (format == null) {
      try {
        format = ReflectionUtils.newInstance(inputFormatClass, conf);
        inputFormats.put(inputFormatClass.getName(), format);
      } catch (Exception e) {
        throw new IOException("Cannot create an instance of InputFormat class "
            + inputFormatClass.getName() + " as specified in mapredWork!", e);
      }
    }
    return HiveInputFormat.wrapForLlap(format, conf);
  }

  private StructObjectInspector getPartitionKeyOI(TableDesc tableDesc) throws Exception {
    String pcols = tableDesc.getProperties().getProperty(
        org.apache.hadoop.hive.metastore.api.hive_metastoreConstants.META_TABLE_PARTITION_COLUMNS);
    String pcolTypes = tableDesc.getProperties().getProperty(
        org.apache.hadoop.hive.metastore.api.hive_metastoreConstants.META_TABLE_PARTITION_COLUMN_TYPES);

    String[] partKeys = pcols.trim().split("/");
    String[] partKeyTypes = pcolTypes.trim().split(":");
    ObjectInspector[] inspectors = new ObjectInspector[partKeys.length];
    for (int i = 0; i < partKeys.length; i++) {
      inspectors[i] = TypeInfoUtils.getStandardJavaObjectInspectorFromTypeInfo(
          TypeInfoFactory.getPrimitiveTypeInfo(partKeyTypes[i]));
    }
    return ObjectInspectorFactory.getStandardStructObjectInspector(
        Arrays.asList(partKeys), Arrays.asList(inspectors));
  }

  private Object[] createPartValue(PartitionDesc partDesc, StructObjectInspector partOI) {
    Map<String, String> partSpec = partDesc.getPartSpec();
    List<? extends StructField> fields = partOI.getAllStructFieldRefs();
    Object[] partValues = new Object[fields.size()];
    for (int i = 0; i < partValues.length; i++) {
      StructField field = fields.get(i);
      String value = partSpec.get(field.getFieldName());
      ObjectInspector oi = field.getFieldObjectInspector();
      partValues[i] = ObjectInspectorConverters.getConverter(
          PrimitiveObjectInspectorFactory.javaStringObjectInspector, oi).convert(value);
    }
    return partValues;
  }

  private boolean getNextPath() throws Exception {
    while (iterPath.hasNext()) {
      currPath = iterPath.next();
      currDesc = iterPartDesc.next();
      if (isNonNativeTable) {
        return true;
      }
      FileSystem fs = currPath.getFileSystem(job);
      if (fs.exists(currPath)) {
        for (FileStatus fStat : listStatusUnderPath(fs, currPath)) {
          if (fStat.getLen() > 0) {
            return true;
          }
        }
      }
    }
    return false;
  }

  /**
   * Set context for this fetch operator in to the jobconf.
   * This helps InputFormats make decisions based on the scope of the complete
   * operation.
   * @param conf the configuration to modify
   * @param paths the list of input directories
   */
  static void setFetchOperatorContext(JobConf conf, List<Path> paths) {
    if (paths != null) {
      StringBuilder buff = new StringBuilder();
      for (Path path : paths) {
        if (buff.length() > 0) {
          buff.append('\t');
        }
        buff.append(StringEscapeUtils.escapeJava(path.toString()));
      }
      conf.set(FETCH_OPERATOR_DIRECTORY_LIST, buff.toString());
    }
  }

  private RecordReader<WritableComparable, Writable> getRecordReader() throws Exception {
    if (!iterSplits.hasNext()) {
      FetchInputFormatSplit[] splits = getNextSplits();
      if (splits == null) {
        return null;
      }
      if (!isPartitioned || convertedOI == null) {
        currSerDe = tableSerDe;
        ObjectConverter = null;
      } else {
        currSerDe = needConversion(currDesc) ? currDesc.getDeserializer(job) : tableSerDe;
        ObjectInspector inputOI = currSerDe.getObjectInspector();
        ObjectConverter = ObjectInspectorConverters.getConverter(inputOI, convertedOI);
      }
      if (isPartitioned) {
        row[1] = createPartValue(currDesc, partKeyOI);
      }
      iterSplits = Arrays.asList(splits).iterator();

      if (LOG.isDebugEnabled()) {
        LOG.debug("Creating fetchTask with deserializer typeinfo: "
            + currSerDe.getObjectInspector().getTypeName());
        LOG.debug("deserializer properties:\ntable properties: " +
            currDesc.getTableDesc().getProperties() + "\npartition properties: " +
            currDesc.getProperties());
      }
    }

    final FetchInputFormatSplit target = iterSplits.next();

    @SuppressWarnings("unchecked")
    final RecordReader<WritableComparable, Writable> reader = target.getRecordReader(job);
    if (hasVC || work.getSplitSample() != null) {
      currRecReader = new HiveRecordReader<WritableComparable, Writable>(reader, job) {
        @Override
        public boolean doNext(WritableComparable key, Writable value) throws IOException {
          // if current pos is larger than shrinkedLength which is calculated for
          // each split by table sampling, stop fetching any more (early exit)
          if (target.shrinkedLength > 0 &&
              context.getIoCxt().getCurrentBlockStart() > target.shrinkedLength) {
            return false;
          }
          return super.doNext(key, value);
        }
      };
      ((HiveContextAwareRecordReader)currRecReader).
          initIOContext(target, job, target.inputFormat.getClass(), reader);
    } else {
      currRecReader = reader;
    }
    key = currRecReader.createKey();
    value = currRecReader.createValue();
    headerCount = footerCount = 0;
    return currRecReader;
  }

  protected FetchInputFormatSplit[] getNextSplits() throws Exception {
    while (getNextPath()) {
      // not using FileInputFormat.setInputPaths() here because it forces a connection to the
      // default file system - which may or may not be online during pure metadata operations
      job.set("mapred.input.dir", StringUtils.escapeString(currPath.toString()));

      // Fetch operator is not vectorized and as such turn vectorization flag off so that
      // non-vectorized record reader is created below.
      HiveConf.setBoolVar(job, HiveConf.ConfVars.HIVE_VECTORIZATION_ENABLED, false);

      Class<? extends InputFormat> formatter = currDesc.getInputFileFormatClass();
      Utilities.copyTableJobPropertiesToConf(currDesc.getTableDesc(), job);
      InputFormat inputFormat = getInputFormatFromCache(formatter, job);

      InputSplit[] splits = inputFormat.getSplits(job, 1);
      FetchInputFormatSplit[] inputSplits = new FetchInputFormatSplit[splits.length];
      for (int i = 0; i < splits.length; i++) {
        inputSplits[i] = new FetchInputFormatSplit(splits[i], inputFormat);
      }
      if (work.getSplitSample() != null) {
        inputSplits = splitSampling(work.getSplitSample(), inputSplits);
      }
      if (inputSplits.length > 0) {
        return inputSplits;
      }
    }
    return null;
  }

  private FetchInputFormatSplit[] splitSampling(SplitSample splitSample,
      FetchInputFormatSplit[] splits) {
    long totalSize = 0;
    for (FetchInputFormatSplit split: splits) {
        totalSize += split.getLength();
    }
    List<FetchInputFormatSplit> result = new ArrayList<FetchInputFormatSplit>(splits.length);
    long targetSize = splitSample.getTargetSize(totalSize);
    int startIndex = splitSample.getSeedNum() % splits.length;
    long size = 0;
    for (int i = 0; i < splits.length; i++) {
      FetchInputFormatSplit split = splits[(startIndex + i) % splits.length];
      result.add(split);
      long splitgLength = split.getLength();
      if (size + splitgLength >= targetSize) {
        if (size + splitgLength > targetSize) {
          split.shrinkedLength = targetSize - size;
        }
        break;
      }
      size += splitgLength;
    }
    return result.toArray(new FetchInputFormatSplit[result.size()]);
  }

  /**
   * Get the next row and push down it to operator tree.
   * Currently only used by FetchTask.
   **/
  public boolean pushRow() throws IOException, HiveException {
    if (work.getRowsComputedUsingStats() != null) {
      for (List<Object> row : work.getRowsComputedUsingStats()) {
        operator.process(row, 0);
      }
      flushRow();
      return true;
    }
    InspectableObject row = getNextRow();
    if (row != null) {
      pushRow(row);
    } else {
      flushRow();
    }
    return row != null;
  }

  protected void pushRow(InspectableObject row) throws HiveException {
    operator.process(row.o, 0);
  }

  protected void flushRow() throws HiveException {
    operator.flush();
  }

  private transient final InspectableObject inspectable = new InspectableObject();

  /**
   * Get the next row. The fetch context is modified appropriately.
   *
   **/
  public InspectableObject getNextRow() throws IOException {
    try {
      while (true) {
        boolean opNotEOF = true;
        if (context != null) {
          context.resetRow();
        }
        if (currRecReader == null) {
          currRecReader = getRecordReader();
          if (currRecReader == null) {
            return null;
          }

          /**
           * Start reading a new file.
           * If file contains header, skip header lines before reading the records.
           * If file contains footer, used FooterBuffer to cache and remove footer
           * records at the end of the file.
           */
          headerCount = Utilities.getHeaderCount(currDesc.getTableDesc());
          footerCount = Utilities.getFooterCount(currDesc.getTableDesc(), job);

          // Skip header lines.
          opNotEOF = Utilities.skipHeader(currRecReader, headerCount, key, value);

          // Initialize footer buffer.
          if (opNotEOF && footerCount > 0) {
            footerBuffer = new FooterBuffer();
            opNotEOF = footerBuffer.initializeBuffer(job, currRecReader, footerCount, key, value);
          }
        }

        if (opNotEOF && footerBuffer == null) {
          /**
           * When file doesn't end after skipping header line
           * and there is no footer lines, read normally.
           */
          opNotEOF = currRecReader.next(key, value);
        }
        if (opNotEOF && footerBuffer != null) {
          opNotEOF = footerBuffer.updateBuffer(job, currRecReader, key, value);
        }
        if (opNotEOF) {
          if (operator != null && context != null && context.inputFileChanged()) {
            // The child operators cleanup if input file has changed
            operator.cleanUpInputFileChanged();
          }
          if (hasVC) {
            row[isPartitioned ? 2 : 1] =
                MapOperator.populateVirtualColumnValues(context, vcCols, vcValues, currSerDe);
          }
          Object deserialized = currSerDe.deserialize(value);
          if (ObjectConverter != null) {
            deserialized = ObjectConverter.convert(deserialized);
          }

          if (hasVC || isPartitioned) {
            row[0] = deserialized;
            inspectable.o = row;
          } else {
            inspectable.o = deserialized;
          }
          inspectable.oi = currSerDe.getObjectInspector();
          return inspectable;
        } else {
          currRecReader.close();
          currRecReader = null;
        }
      }
    } catch (Exception e) {
      throw new IOException(e);
    }
  }

  /**
   * Clear the context, if anything needs to be done.
   *
   **/
  public void clearFetchContext() throws HiveException {
    try {
      if (currRecReader != null) {
        currRecReader.close();
        currRecReader = null;
      }
      if (operator != null) {
        operator.close(false);
        operator = null;
      }
      if (context != null) {
        context.clear();
        context = null;
      }
      this.currPath = null;
      this.iterPath = null;
      this.iterPartDesc = null;
      this.iterSplits = Iterators.emptyIterator();
    } catch (Exception e) {
      throw new HiveException("Failed with exception " + e.getMessage()
          + StringUtils.stringifyException(e));
    }
  }

  /**
   * used for bucket map join
   */
  public void setupContext(List<Path> paths) {
    this.iterPath = paths.iterator();
    List<PartitionDesc> partitionDescs;
    if (!isPartitioned) {
      this.iterPartDesc = Iterators.cycle(new PartitionDesc(work.getTblDesc(), null));
    } else {
      this.iterPartDesc = work.getPartDescs(paths).iterator();
    }
    this.context = setupExecContext(operator, paths);
  }

  /**
   * returns output ObjectInspector, never null
   */
  public ObjectInspector getOutputObjectInspector() {
    return outputOI;
  }

  private StructObjectInspector setupOutputObjectInspector() throws HiveException {
    TableDesc tableDesc = work.getTblDesc();
    try {
      tableSerDe = tableDesc.getDeserializer(job, true);
      tableOI = (StructObjectInspector) tableSerDe.getObjectInspector();
      if (!isPartitioned) {
        return getTableRowOI(tableOI);
      }
      partKeyOI = getPartitionKeyOI(tableDesc);

      PartitionDesc partDesc = new PartitionDesc(tableDesc, null);
      List<PartitionDesc> listParts = work.getPartDesc();
      // Chose the table descriptor if none of the partitions is present.
      // For eg: consider the query:
      // select /*+mapjoin(T1)*/ count(*) from T1 join T2 on T1.key=T2.key
      // Both T1 and T2 and partitioned tables, but T1 does not have any partitions
      // FetchOperator is invoked for T1, and listParts is empty. In that case,
      // use T1's schema to get the ObjectInspector.
      if (listParts == null || listParts.isEmpty() || !needConversion(tableDesc, listParts)) {
        return getPartitionedRowOI(tableOI);
      }
      convertedOI = (StructObjectInspector) ObjectInspectorConverters.getConvertedOI(
          tableOI, tableOI, null, false);
      return getPartitionedRowOI(convertedOI);
    } catch (Exception e) {
      throw new HiveException("Failed with exception " + e.getMessage()
          + StringUtils.stringifyException(e));
    }
  }

  private StructObjectInspector getTableRowOI(StructObjectInspector valueOI) {
    return hasVC ? ObjectInspectorFactory.getUnionStructObjectInspector(
        Arrays.asList(valueOI, vcsOI)) : valueOI;
  }

  private StructObjectInspector getPartitionedRowOI(StructObjectInspector valueOI) {
    return ObjectInspectorFactory.getUnionStructObjectInspector(
        hasVC ? Arrays.asList(valueOI, partKeyOI, vcsOI) : Arrays.asList(valueOI, partKeyOI));
  }

  private boolean needConversion(PartitionDesc partitionDesc) {
    return needConversion(partitionDesc.getTableDesc(), Arrays.asList(partitionDesc));
  }

  // if table and all partitions have the same schema and serde, no need to convert
  private boolean needConversion(TableDesc tableDesc, List<PartitionDesc> partDescs) {
    Class<?> tableSerDe = tableDesc.getDeserializerClass();
    String[] schemaProps = AnnotationUtils.getAnnotation(tableSerDe, SerDeSpec.class).schemaProps();
    Properties tableProps = tableDesc.getProperties();
    for (PartitionDesc partitionDesc : partDescs) {
      if (!tableSerDe.getName().equals(partitionDesc.getDeserializerClassName())) {
        return true;
      }
      Properties partProps = partitionDesc.getProperties();
      for (String schemaProp : schemaProps) {
        if (!org.apache.commons.lang3.StringUtils.equals(
            tableProps.getProperty(schemaProp), partProps.getProperty(schemaProp))) {
          return true;
        }
      }
    }
    return false;
  }

  /**
   * Lists status for all files under a given path. Whether or not this is recursive depends on the
   * setting of job configuration parameter mapred.input.dir.recursive.
   *
   * @param fs
   *          file system
   *
   * @param p
   *          path in file system
   *
   * @return list of file status entries
   */
  private FileStatus[] listStatusUnderPath(FileSystem fs, Path p) throws IOException {
    boolean recursive = HiveConf.getBoolVar(job, HiveConf.ConfVars.HADOOPMAPREDINPUTDIRRECURSIVE);
    // If this is in acid format always read it recursively regardless of what the jobconf says.
    if (!recursive && !AcidUtils.isAcid(p, job)) {
      return fs.listStatus(p, FileUtils.HIDDEN_FILES_PATH_FILTER);
    }
    List<FileStatus> results = new ArrayList<FileStatus>();
    for (FileStatus stat : fs.listStatus(p, FileUtils.HIDDEN_FILES_PATH_FILTER)) {
      FileUtils.listStatusRecursively(fs, stat, results);
    }
    return results.toArray(new FileStatus[results.size()]);
  }

  // for split sampling. shrinkedLength is checked against IOContext.getCurrentBlockStart,
  // which is from RecordReader.getPos(). So some inputformats which does not support getPos()
  // like HiveHBaseTableInputFormat cannot be used with this (todo)
  private static class FetchInputFormatSplit extends HiveInputFormat.HiveInputSplit {

    // shrinked size for this split. counter part of this in normal mode is
    // InputSplitShim.shrinkedLength.
    // what's different is that this is evaluated by unit of row using RecordReader.getPos()
    // and that is evaluated by unit of split using InputSplit.getLength().
    private long shrinkedLength = -1;
    private final InputFormat inputFormat;

    public FetchInputFormatSplit(InputSplit split, InputFormat inputFormat) {
      super(split, inputFormat.getClass().getName());
      this.inputFormat = inputFormat;
    }

    public RecordReader<WritableComparable, Writable> getRecordReader(JobConf job) throws IOException {
      return inputFormat.getRecordReader(getInputSplit(), job, Reporter.NULL);
    }
  }
}<|MERGE_RESOLUTION|>--- conflicted
+++ resolved
@@ -204,12 +204,7 @@
     Class<? extends InputFormat> inputFormatClass, JobConf conf) throws IOException {
     if (Configurable.class.isAssignableFrom(inputFormatClass) ||
         JobConfigurable.class.isAssignableFrom(inputFormatClass)) {
-<<<<<<< HEAD
       return ReflectionUtils.newInstance(inputFormatClass, conf);
-=======
-      return ReflectionUtils
-          .newInstance(inputFormatClass, conf);
->>>>>>> 5f7ea30f
     }
     // TODO: why is this copy-pasted from HiveInputFormat?
     InputFormat format = inputFormats.get(inputFormatClass.getName());
