PREHOOK: query: explain 
select s1.key as key, s1.value as value from src s1 join src s3 on s1.key=s3.key
UNION  ALL  
select s2.key as key, s2.value as value from src s2
PREHOOK: type: QUERY
POSTHOOK: query: explain 
select s1.key as key, s1.value as value from src s1 join src s3 on s1.key=s3.key
UNION  ALL  
select s2.key as key, s2.value as value from src s2
POSTHOOK: type: QUERY
STAGE DEPENDENCIES:
  Stage-1 is a root stage
  Stage-0 depends on stages: Stage-1

STAGE PLANS:
  Stage: Stage-1
    Tez
      Edges:
        Map 1 <- Map 3 (BROADCAST_EDGE), Union 2 (CONTAINS)
        Map 4 <- Union 2 (CONTAINS)
#### A masked pattern was here ####
      Vertices:
        Map 1 
            Map Operator Tree:
                TableScan
                  alias: s1
                  Filter Operator
                    predicate: key is not null (type: boolean)
                    Map Join Operator
                      condition map:
                           Inner Join 0 to 1
                      condition expressions:
                        0 {key} {value}
                        1 
                      keys:
                        0 key (type: string)
                        1 key (type: string)
                      outputColumnNames: _col0, _col1
                      input vertices:
                        1 Map 3
                      Select Operator
                        expressions: _col0 (type: string), _col1 (type: string)
                        outputColumnNames: _col0, _col1
                        Select Operator
                          expressions: _col0 (type: string), _col1 (type: string)
                          outputColumnNames: _col0, _col1
                          File Output Operator
                            compressed: false
                            table:
                                input format: org.apache.hadoop.mapred.TextInputFormat
                                output format: org.apache.hadoop.hive.ql.io.HiveIgnoreKeyTextOutputFormat
                                serde: org.apache.hadoop.hive.serde2.lazy.LazySimpleSerDe
        Map 3 
            Map Operator Tree:
                TableScan
                  alias: s3
                  Statistics: Num rows: 58 Data size: 5812 Basic stats: COMPLETE Column stats: NONE
                  Filter Operator
                    predicate: key is not null (type: boolean)
                    Statistics: Num rows: 29 Data size: 2906 Basic stats: COMPLETE Column stats: NONE
                    Reduce Output Operator
                      key expressions: key (type: string)
                      sort order: +
                      Map-reduce partition columns: key (type: string)
                      Statistics: Num rows: 29 Data size: 2906 Basic stats: COMPLETE Column stats: NONE
        Map 4 
            Map Operator Tree:
                TableScan
                  alias: s2
                  Select Operator
                    expressions: key (type: string), value (type: string)
                    outputColumnNames: _col0, _col1
                    Select Operator
                      expressions: _col0 (type: string), _col1 (type: string)
                      outputColumnNames: _col0, _col1
                      File Output Operator
                        compressed: false
                        table:
                            input format: org.apache.hadoop.mapred.TextInputFormat
                            output format: org.apache.hadoop.hive.ql.io.HiveIgnoreKeyTextOutputFormat
                            serde: org.apache.hadoop.hive.serde2.lazy.LazySimpleSerDe
        Union 2 
            Vertex: Union 2

  Stage: Stage-0
    Fetch Operator
      limit: -1
      Processor Tree:
        ListSink

PREHOOK: query: create table ut as
select s1.key as key, s1.value as value from src s1 join src s3 on s1.key=s3.key
UNION  ALL  
select s2.key as key, s2.value as value from src s2
PREHOOK: type: CREATETABLE_AS_SELECT
PREHOOK: Input: default@src
POSTHOOK: query: create table ut as
select s1.key as key, s1.value as value from src s1 join src s3 on s1.key=s3.key
UNION  ALL  
select s2.key as key, s2.value as value from src s2
POSTHOOK: type: CREATETABLE_AS_SELECT
POSTHOOK: Input: default@src
POSTHOOK: Output: default@ut
PREHOOK: query: select * from ut order by key, value limit 20
PREHOOK: type: QUERY
PREHOOK: Input: default@ut
#### A masked pattern was here ####
POSTHOOK: query: select * from ut order by key, value limit 20
POSTHOOK: type: QUERY
POSTHOOK: Input: default@ut
#### A masked pattern was here ####
0	val_0
0	val_0
0	val_0
0	val_0
0	val_0
0	val_0
0	val_0
0	val_0
0	val_0
0	val_0
0	val_0
0	val_0
10	val_10
10	val_10
100	val_100
100	val_100
100	val_100
100	val_100
100	val_100
100	val_100
PREHOOK: query: drop table ut
PREHOOK: type: DROPTABLE
PREHOOK: Input: default@ut
PREHOOK: Output: default@ut
POSTHOOK: query: drop table ut
POSTHOOK: type: DROPTABLE
POSTHOOK: Input: default@ut
POSTHOOK: Output: default@ut
PREHOOK: query: explain
with u as (select * from src union all select * from src)
select count(*) from (select u1.key as k1, u2.key as k2 from
u as u1 join u as u2 on (u1.key = u2.key)) a
PREHOOK: type: QUERY
POSTHOOK: query: explain
with u as (select * from src union all select * from src)
select count(*) from (select u1.key as k1, u2.key as k2 from
u as u1 join u as u2 on (u1.key = u2.key)) a
POSTHOOK: type: QUERY
STAGE DEPENDENCIES:
  Stage-1 is a root stage
  Stage-0 depends on stages: Stage-1

STAGE PLANS:
  Stage: Stage-1
    Tez
      Edges:
        Map 1 <- Union 2 (CONTAINS)
        Map 5 <- Union 6 (CONTAINS)
        Map 7 <- Union 2 (CONTAINS)
        Map 8 <- Union 6 (CONTAINS)
        Reducer 3 <- Union 2 (SIMPLE_EDGE), Union 6 (SIMPLE_EDGE)
        Reducer 4 <- Reducer 3 (SIMPLE_EDGE)
#### A masked pattern was here ####
      Vertices:
        Map 1 
            Map Operator Tree:
                TableScan
                  alias: src
                  Filter Operator
                    predicate: key is not null (type: boolean)
                    Select Operator
                      expressions: key (type: string)
                      outputColumnNames: _col0
                      Reduce Output Operator
                        key expressions: _col0 (type: string)
                        sort order: +
                        Map-reduce partition columns: _col0 (type: string)
        Map 5 
            Map Operator Tree:
                TableScan
                  alias: src
                  Filter Operator
                    predicate: key is not null (type: boolean)
                    Select Operator
                      expressions: key (type: string)
                      outputColumnNames: _col0
                      Reduce Output Operator
                        key expressions: _col0 (type: string)
                        sort order: +
                        Map-reduce partition columns: _col0 (type: string)
        Map 7 
            Map Operator Tree:
                TableScan
                  alias: src
                  Filter Operator
                    predicate: key is not null (type: boolean)
                    Select Operator
                      expressions: key (type: string)
                      outputColumnNames: _col0
                      Reduce Output Operator
                        key expressions: _col0 (type: string)
                        sort order: +
                        Map-reduce partition columns: _col0 (type: string)
        Map 8 
            Map Operator Tree:
                TableScan
                  alias: src
                  Filter Operator
                    predicate: key is not null (type: boolean)
                    Select Operator
                      expressions: key (type: string)
                      outputColumnNames: _col0
                      Reduce Output Operator
                        key expressions: _col0 (type: string)
                        sort order: +
                        Map-reduce partition columns: _col0 (type: string)
        Reducer 3 
            Reduce Operator Tree:
              Join Operator
                condition map:
                     Inner Join 0 to 1
                condition expressions:
                  0 
                  1 
                Statistics: Num rows: 63 Data size: 6393 Basic stats: COMPLETE Column stats: NONE
                Select Operator
                  Statistics: Num rows: 63 Data size: 6393 Basic stats: COMPLETE Column stats: NONE
                  Group By Operator
                    aggregations: count()
                    mode: hash
                    outputColumnNames: _col0
                    Statistics: Num rows: 1 Data size: 8 Basic stats: COMPLETE Column stats: NONE
                    Reduce Output Operator
                      sort order: 
                      Statistics: Num rows: 1 Data size: 8 Basic stats: COMPLETE Column stats: NONE
                      value expressions: _col0 (type: bigint)
        Reducer 4 
            Reduce Operator Tree:
              Group By Operator
                aggregations: count(VALUE._col0)
                mode: mergepartial
                outputColumnNames: _col0
                Statistics: Num rows: 1 Data size: 8 Basic stats: COMPLETE Column stats: NONE
                Select Operator
                  expressions: _col0 (type: bigint)
                  outputColumnNames: _col0
                  Statistics: Num rows: 1 Data size: 8 Basic stats: COMPLETE Column stats: NONE
                  File Output Operator
                    compressed: false
                    Statistics: Num rows: 1 Data size: 8 Basic stats: COMPLETE Column stats: NONE
                    table:
                        input format: org.apache.hadoop.mapred.TextInputFormat
                        output format: org.apache.hadoop.hive.ql.io.HiveIgnoreKeyTextOutputFormat
                        serde: org.apache.hadoop.hive.serde2.lazy.LazySimpleSerDe
        Union 2 
            Vertex: Union 2
        Union 6 
            Vertex: Union 6

  Stage: Stage-0
    Fetch Operator
      limit: -1
      Processor Tree:
        ListSink

PREHOOK: query: create table ut as
with u as (select * from src union all select * from src)
select count(*) as cnt from (select u1.key as k1, u2.key as k2 from
u as u1 join u as u2 on (u1.key = u2.key)) a
PREHOOK: type: CREATETABLE_AS_SELECT
PREHOOK: Input: default@src
POSTHOOK: query: create table ut as
with u as (select * from src union all select * from src)
select count(*) as cnt from (select u1.key as k1, u2.key as k2 from
u as u1 join u as u2 on (u1.key = u2.key)) a
POSTHOOK: type: CREATETABLE_AS_SELECT
POSTHOOK: Input: default@src
POSTHOOK: Output: default@ut
PREHOOK: query: select * from ut order by cnt limit 20
PREHOOK: type: QUERY
PREHOOK: Input: default@ut
#### A masked pattern was here ####
POSTHOOK: query: select * from ut order by cnt limit 20
POSTHOOK: type: QUERY
POSTHOOK: Input: default@ut
#### A masked pattern was here ####
4112
PREHOOK: query: drop table ut
PREHOOK: type: DROPTABLE
PREHOOK: Input: default@ut
PREHOOK: Output: default@ut
POSTHOOK: query: drop table ut
POSTHOOK: type: DROPTABLE
POSTHOOK: Input: default@ut
POSTHOOK: Output: default@ut
PREHOOK: query: explain select s1.key as skey, u1.key as ukey from
src s1
join (select * from src union all select * from src) u1 on s1.key = u1.key
PREHOOK: type: QUERY
POSTHOOK: query: explain select s1.key as skey, u1.key as ukey from
src s1
join (select * from src union all select * from src) u1 on s1.key = u1.key
POSTHOOK: type: QUERY
STAGE DEPENDENCIES:
  Stage-1 is a root stage
  Stage-0 depends on stages: Stage-1

STAGE PLANS:
  Stage: Stage-1
    Tez
      Edges:
        Map 2 <- Map 1 (BROADCAST_EDGE), Union 3 (CONTAINS)
        Map 4 <- Map 1 (BROADCAST_EDGE), Union 3 (CONTAINS)
#### A masked pattern was here ####
      Vertices:
        Map 1 
            Map Operator Tree:
                TableScan
                  alias: s1
                  Statistics: Num rows: 58 Data size: 5812 Basic stats: COMPLETE Column stats: NONE
                  Filter Operator
                    predicate: key is not null (type: boolean)
                    Statistics: Num rows: 29 Data size: 2906 Basic stats: COMPLETE Column stats: NONE
                    Reduce Output Operator
                      key expressions: key (type: string)
                      sort order: +
                      Map-reduce partition columns: key (type: string)
                      Statistics: Num rows: 29 Data size: 2906 Basic stats: COMPLETE Column stats: NONE
                    Reduce Output Operator
                      key expressions: key (type: string)
                      sort order: +
                      Map-reduce partition columns: key (type: string)
                      Statistics: Num rows: 29 Data size: 2906 Basic stats: COMPLETE Column stats: NONE
        Map 2 
            Map Operator Tree:
                TableScan
                  alias: src
                  Filter Operator
                    predicate: key is not null (type: boolean)
                    Select Operator
                      expressions: key (type: string)
                      outputColumnNames: _col0
                      Map Join Operator
                        condition map:
                             Inner Join 0 to 1
                        condition expressions:
                          0 {key}
                          1 {_col0}
                        keys:
                          0 key (type: string)
                          1 _col0 (type: string)
<<<<<<< HEAD
                        outputColumnNames: _col0, _col4
                        input vertices:
                          0 Map 1
=======
                        outputColumnNames: _col0, _col5
>>>>>>> 7752c8d3
                        Select Operator
                          expressions: _col0 (type: string), _col5 (type: string)
                          outputColumnNames: _col0, _col1
                          File Output Operator
                            compressed: false
                            table:
                                input format: org.apache.hadoop.mapred.TextInputFormat
                                output format: org.apache.hadoop.hive.ql.io.HiveIgnoreKeyTextOutputFormat
                                serde: org.apache.hadoop.hive.serde2.lazy.LazySimpleSerDe
        Map 4 
            Map Operator Tree:
                TableScan
                  alias: src
                  Filter Operator
                    predicate: key is not null (type: boolean)
                    Select Operator
                      expressions: key (type: string)
                      outputColumnNames: _col0
                      Map Join Operator
                        condition map:
                             Inner Join 0 to 1
                        condition expressions:
                          0 {key}
                          1 {_col0}
                        keys:
                          0 key (type: string)
                          1 _col0 (type: string)
<<<<<<< HEAD
                        outputColumnNames: _col0, _col4
                        input vertices:
                          0 Map 1
=======
                        outputColumnNames: _col0, _col5
>>>>>>> 7752c8d3
                        Select Operator
                          expressions: _col0 (type: string), _col5 (type: string)
                          outputColumnNames: _col0, _col1
                          File Output Operator
                            compressed: false
                            table:
                                input format: org.apache.hadoop.mapred.TextInputFormat
                                output format: org.apache.hadoop.hive.ql.io.HiveIgnoreKeyTextOutputFormat
                                serde: org.apache.hadoop.hive.serde2.lazy.LazySimpleSerDe
        Union 3 
            Vertex: Union 3

  Stage: Stage-0
    Fetch Operator
      limit: -1
      Processor Tree:
        ListSink

PREHOOK: query: create table ut as
select s1.key as skey, u1.key as ukey from
src s1
join (select * from src union all select * from src) u1 on s1.key = u1.key
PREHOOK: type: CREATETABLE_AS_SELECT
PREHOOK: Input: default@src
POSTHOOK: query: create table ut as
select s1.key as skey, u1.key as ukey from
src s1
join (select * from src union all select * from src) u1 on s1.key = u1.key
POSTHOOK: type: CREATETABLE_AS_SELECT
POSTHOOK: Input: default@src
POSTHOOK: Output: default@ut
PREHOOK: query: select * from ut order by skey, ukey limit 20
PREHOOK: type: QUERY
PREHOOK: Input: default@ut
#### A masked pattern was here ####
POSTHOOK: query: select * from ut order by skey, ukey limit 20
POSTHOOK: type: QUERY
POSTHOOK: Input: default@ut
#### A masked pattern was here ####
0	0
0	0
0	0
0	0
0	0
0	0
0	0
0	0
0	0
0	0
0	0
0	0
0	0
0	0
0	0
0	0
0	0
0	0
10	10
10	10
PREHOOK: query: drop table ut
PREHOOK: type: DROPTABLE
PREHOOK: Input: default@ut
PREHOOK: Output: default@ut
POSTHOOK: query: drop table ut
POSTHOOK: type: DROPTABLE
POSTHOOK: Input: default@ut
POSTHOOK: Output: default@ut
PREHOOK: query: explain select s1.key as skey, u1.key as ukey, s8.key as lkey from 
src s1
join (select s2.key as key from src s2 join src s3 on s2.key = s3.key
      union all select s4.key from src s4 join src s5 on s4.key = s5.key
      union all select s6.key from src s6 join src s7 on s6.key = s7.key) u1 on (s1.key = u1.key)
join src s8 on (u1.key = s8.key)
order by lkey
PREHOOK: type: QUERY
POSTHOOK: query: explain select s1.key as skey, u1.key as ukey, s8.key as lkey from 
src s1
join (select s2.key as key from src s2 join src s3 on s2.key = s3.key
      union all select s4.key from src s4 join src s5 on s4.key = s5.key
      union all select s6.key from src s6 join src s7 on s6.key = s7.key) u1 on (s1.key = u1.key)
join src s8 on (u1.key = s8.key)
order by lkey
POSTHOOK: type: QUERY
STAGE DEPENDENCIES:
  Stage-1 is a root stage
  Stage-0 depends on stages: Stage-1

STAGE PLANS:
  Stage: Stage-1
    Tez
      Edges:
        Map 2 <- Map 1 (BROADCAST_EDGE), Map 5 (BROADCAST_EDGE), Map 8 (BROADCAST_EDGE), Union 3 (CONTAINS)
        Map 7 <- Map 1 (BROADCAST_EDGE), Map 6 (BROADCAST_EDGE), Map 8 (BROADCAST_EDGE), Union 3 (CONTAINS)
        Map 9 <- Map 1 (BROADCAST_EDGE), Map 10 (BROADCAST_EDGE), Map 8 (BROADCAST_EDGE), Union 3 (CONTAINS)
        Reducer 4 <- Union 3 (SIMPLE_EDGE)
#### A masked pattern was here ####
      Vertices:
        Map 1 
            Map Operator Tree:
                TableScan
                  alias: s1
                  Statistics: Num rows: 58 Data size: 5812 Basic stats: COMPLETE Column stats: NONE
                  Filter Operator
                    predicate: key is not null (type: boolean)
                    Statistics: Num rows: 29 Data size: 2906 Basic stats: COMPLETE Column stats: NONE
                    Reduce Output Operator
                      key expressions: key (type: string)
                      sort order: +
                      Map-reduce partition columns: key (type: string)
                      Statistics: Num rows: 29 Data size: 2906 Basic stats: COMPLETE Column stats: NONE
                    Reduce Output Operator
                      key expressions: key (type: string)
                      sort order: +
                      Map-reduce partition columns: key (type: string)
                      Statistics: Num rows: 29 Data size: 2906 Basic stats: COMPLETE Column stats: NONE
                    Reduce Output Operator
                      key expressions: key (type: string)
                      sort order: +
                      Map-reduce partition columns: key (type: string)
                      Statistics: Num rows: 29 Data size: 2906 Basic stats: COMPLETE Column stats: NONE
        Map 10 
            Map Operator Tree:
                TableScan
                  alias: s5
                  Statistics: Num rows: 58 Data size: 5812 Basic stats: COMPLETE Column stats: NONE
                  Filter Operator
                    predicate: key is not null (type: boolean)
                    Statistics: Num rows: 29 Data size: 2906 Basic stats: COMPLETE Column stats: NONE
                    Reduce Output Operator
                      key expressions: key (type: string)
                      sort order: +
                      Map-reduce partition columns: key (type: string)
                      Statistics: Num rows: 29 Data size: 2906 Basic stats: COMPLETE Column stats: NONE
        Map 2 
            Map Operator Tree:
                TableScan
                  alias: s2
                  Filter Operator
                    predicate: key is not null (type: boolean)
                    Map Join Operator
                      condition map:
                           Inner Join 0 to 1
                      condition expressions:
                        0 {key}
                        1 
                      keys:
                        0 key (type: string)
                        1 key (type: string)
                      outputColumnNames: _col0
                      input vertices:
                        1 Map 5
                      Select Operator
                        expressions: _col0 (type: string)
                        outputColumnNames: _col0
                        Map Join Operator
                          condition map:
                               Inner Join 0 to 1
                               Inner Join 1 to 2
                          condition expressions:
                            0 {key}
                            1 {_col0}
                            2 {key}
                          keys:
                            0 key (type: string)
                            1 _col0 (type: string)
                            2 key (type: string)
<<<<<<< HEAD
                          outputColumnNames: _col0, _col4, _col5
                          input vertices:
                            0 Map 1
                            2 Map 8
=======
                          outputColumnNames: _col0, _col5, _col6
>>>>>>> 7752c8d3
                          Select Operator
                            expressions: _col0 (type: string), _col5 (type: string), _col6 (type: string)
                            outputColumnNames: _col0, _col1, _col2
                            Reduce Output Operator
                              key expressions: _col2 (type: string)
                              sort order: +
                              value expressions: _col0 (type: string), _col1 (type: string)
        Map 5 
            Map Operator Tree:
                TableScan
                  alias: s3
                  Statistics: Num rows: 58 Data size: 5812 Basic stats: COMPLETE Column stats: NONE
                  Filter Operator
                    predicate: key is not null (type: boolean)
                    Statistics: Num rows: 29 Data size: 2906 Basic stats: COMPLETE Column stats: NONE
                    Reduce Output Operator
                      key expressions: key (type: string)
                      sort order: +
                      Map-reduce partition columns: key (type: string)
                      Statistics: Num rows: 29 Data size: 2906 Basic stats: COMPLETE Column stats: NONE
        Map 6 
            Map Operator Tree:
                TableScan
                  alias: s7
                  Statistics: Num rows: 58 Data size: 5812 Basic stats: COMPLETE Column stats: NONE
                  Filter Operator
                    predicate: key is not null (type: boolean)
                    Statistics: Num rows: 29 Data size: 2906 Basic stats: COMPLETE Column stats: NONE
                    Reduce Output Operator
                      key expressions: key (type: string)
                      sort order: +
                      Map-reduce partition columns: key (type: string)
                      Statistics: Num rows: 29 Data size: 2906 Basic stats: COMPLETE Column stats: NONE
        Map 7 
            Map Operator Tree:
                TableScan
                  alias: s6
                  Filter Operator
                    predicate: key is not null (type: boolean)
                    Map Join Operator
                      condition map:
                           Inner Join 0 to 1
                      condition expressions:
                        0 {key}
                        1 
                      keys:
                        0 key (type: string)
                        1 key (type: string)
                      outputColumnNames: _col0
                      input vertices:
                        1 Map 6
                      Select Operator
                        expressions: _col0 (type: string)
                        outputColumnNames: _col0
                        Map Join Operator
                          condition map:
                               Inner Join 0 to 1
                               Inner Join 1 to 2
                          condition expressions:
                            0 {key}
                            1 {_col0}
                            2 {key}
                          keys:
                            0 key (type: string)
                            1 _col0 (type: string)
                            2 key (type: string)
<<<<<<< HEAD
                          outputColumnNames: _col0, _col4, _col5
                          input vertices:
                            0 Map 1
                            2 Map 8
=======
                          outputColumnNames: _col0, _col5, _col6
>>>>>>> 7752c8d3
                          Select Operator
                            expressions: _col0 (type: string), _col5 (type: string), _col6 (type: string)
                            outputColumnNames: _col0, _col1, _col2
                            Reduce Output Operator
                              key expressions: _col2 (type: string)
                              sort order: +
                              value expressions: _col0 (type: string), _col1 (type: string)
        Map 8 
            Map Operator Tree:
                TableScan
                  alias: s8
                  Statistics: Num rows: 58 Data size: 5812 Basic stats: COMPLETE Column stats: NONE
                  Filter Operator
                    predicate: key is not null (type: boolean)
                    Statistics: Num rows: 29 Data size: 2906 Basic stats: COMPLETE Column stats: NONE
                    Reduce Output Operator
                      key expressions: key (type: string)
                      sort order: +
                      Map-reduce partition columns: key (type: string)
                      Statistics: Num rows: 29 Data size: 2906 Basic stats: COMPLETE Column stats: NONE
                    Reduce Output Operator
                      key expressions: key (type: string)
                      sort order: +
                      Map-reduce partition columns: key (type: string)
                      Statistics: Num rows: 29 Data size: 2906 Basic stats: COMPLETE Column stats: NONE
                    Reduce Output Operator
                      key expressions: key (type: string)
                      sort order: +
                      Map-reduce partition columns: key (type: string)
                      Statistics: Num rows: 29 Data size: 2906 Basic stats: COMPLETE Column stats: NONE
        Map 9 
            Map Operator Tree:
                TableScan
                  alias: s4
                  Filter Operator
                    predicate: key is not null (type: boolean)
                    Map Join Operator
                      condition map:
                           Inner Join 0 to 1
                      condition expressions:
                        0 {key}
                        1 
                      keys:
                        0 key (type: string)
                        1 key (type: string)
                      outputColumnNames: _col0
                      input vertices:
                        1 Map 10
                      Select Operator
                        expressions: _col0 (type: string)
                        outputColumnNames: _col0
                        Map Join Operator
                          condition map:
                               Inner Join 0 to 1
                               Inner Join 1 to 2
                          condition expressions:
                            0 {key}
                            1 {_col0}
                            2 {key}
                          keys:
                            0 key (type: string)
                            1 _col0 (type: string)
                            2 key (type: string)
<<<<<<< HEAD
                          outputColumnNames: _col0, _col4, _col5
                          input vertices:
                            0 Map 1
                            2 Map 8
=======
                          outputColumnNames: _col0, _col5, _col6
>>>>>>> 7752c8d3
                          Select Operator
                            expressions: _col0 (type: string), _col5 (type: string), _col6 (type: string)
                            outputColumnNames: _col0, _col1, _col2
                            Reduce Output Operator
                              key expressions: _col2 (type: string)
                              sort order: +
                              value expressions: _col0 (type: string), _col1 (type: string)
        Reducer 4 
            Reduce Operator Tree:
              Select Operator
                expressions: VALUE._col0 (type: string), VALUE._col1 (type: string), KEY.reducesinkkey0 (type: string)
                outputColumnNames: _col0, _col1, _col2
                Statistics: Num rows: 204 Data size: 21093 Basic stats: COMPLETE Column stats: NONE
                File Output Operator
                  compressed: false
                  Statistics: Num rows: 204 Data size: 21093 Basic stats: COMPLETE Column stats: NONE
                  table:
                      input format: org.apache.hadoop.mapred.TextInputFormat
                      output format: org.apache.hadoop.hive.ql.io.HiveIgnoreKeyTextOutputFormat
                      serde: org.apache.hadoop.hive.serde2.lazy.LazySimpleSerDe
        Union 3 
            Vertex: Union 3

  Stage: Stage-0
    Fetch Operator
      limit: -1
      Processor Tree:
        ListSink

PREHOOK: query: create table ut as
select s1.key as skey, u1.key as ukey, s8.key as lkey from 
src s1
join (select s2.key as key from src s2 join src s3 on s2.key = s3.key
      union all select s4.key from src s4 join src s5 on s4.key = s5.key
      union all select s6.key from src s6 join src s7 on s6.key = s7.key) u1 on (s1.key = u1.key)
join src s8 on (u1.key = s8.key)
order by lkey
PREHOOK: type: CREATETABLE_AS_SELECT
PREHOOK: Input: default@src
POSTHOOK: query: create table ut as
select s1.key as skey, u1.key as ukey, s8.key as lkey from 
src s1
join (select s2.key as key from src s2 join src s3 on s2.key = s3.key
      union all select s4.key from src s4 join src s5 on s4.key = s5.key
      union all select s6.key from src s6 join src s7 on s6.key = s7.key) u1 on (s1.key = u1.key)
join src s8 on (u1.key = s8.key)
order by lkey
POSTHOOK: type: CREATETABLE_AS_SELECT
POSTHOOK: Input: default@src
POSTHOOK: Output: default@ut
PREHOOK: query: select * from ut order by skey, ukey, lkey limit 100
PREHOOK: type: QUERY
PREHOOK: Input: default@ut
#### A masked pattern was here ####
POSTHOOK: query: select * from ut order by skey, ukey, lkey limit 100
POSTHOOK: type: QUERY
POSTHOOK: Input: default@ut
#### A masked pattern was here ####
0	0	0
0	0	0
0	0	0
0	0	0
0	0	0
0	0	0
0	0	0
0	0	0
0	0	0
0	0	0
0	0	0
0	0	0
0	0	0
0	0	0
0	0	0
0	0	0
0	0	0
0	0	0
0	0	0
0	0	0
0	0	0
0	0	0
0	0	0
0	0	0
0	0	0
0	0	0
0	0	0
0	0	0
0	0	0
0	0	0
0	0	0
0	0	0
0	0	0
0	0	0
0	0	0
0	0	0
0	0	0
0	0	0
0	0	0
0	0	0
0	0	0
0	0	0
0	0	0
0	0	0
0	0	0
0	0	0
0	0	0
0	0	0
0	0	0
0	0	0
0	0	0
0	0	0
0	0	0
0	0	0
0	0	0
0	0	0
0	0	0
0	0	0
0	0	0
0	0	0
0	0	0
0	0	0
0	0	0
0	0	0
0	0	0
0	0	0
0	0	0
0	0	0
0	0	0
0	0	0
0	0	0
0	0	0
0	0	0
0	0	0
0	0	0
0	0	0
0	0	0
0	0	0
0	0	0
0	0	0
0	0	0
0	0	0
0	0	0
0	0	0
0	0	0
0	0	0
0	0	0
0	0	0
0	0	0
0	0	0
0	0	0
0	0	0
0	0	0
0	0	0
0	0	0
0	0	0
0	0	0
0	0	0
0	0	0
0	0	0
PREHOOK: query: drop table ut
PREHOOK: type: DROPTABLE
PREHOOK: Input: default@ut
PREHOOK: Output: default@ut
POSTHOOK: query: drop table ut
POSTHOOK: type: DROPTABLE
POSTHOOK: Input: default@ut
POSTHOOK: Output: default@ut
PREHOOK: query: explain
select s2.key as key from src s2 join src s3 on s2.key = s3.key
union all select s4.key from src s4 join src s5 on s4.key = s5.key
PREHOOK: type: QUERY
POSTHOOK: query: explain
select s2.key as key from src s2 join src s3 on s2.key = s3.key
union all select s4.key from src s4 join src s5 on s4.key = s5.key
POSTHOOK: type: QUERY
STAGE DEPENDENCIES:
  Stage-1 is a root stage
  Stage-0 depends on stages: Stage-1

STAGE PLANS:
  Stage: Stage-1
    Tez
      Edges:
        Map 1 <- Map 3 (BROADCAST_EDGE), Union 2 (CONTAINS)
        Map 4 <- Map 5 (BROADCAST_EDGE), Union 2 (CONTAINS)
#### A masked pattern was here ####
      Vertices:
        Map 1 
            Map Operator Tree:
                TableScan
                  alias: s2
                  Filter Operator
                    predicate: key is not null (type: boolean)
                    Map Join Operator
                      condition map:
                           Inner Join 0 to 1
                      condition expressions:
                        0 {key}
                        1 
                      keys:
                        0 key (type: string)
                        1 key (type: string)
                      outputColumnNames: _col0
                      input vertices:
                        1 Map 3
                      Select Operator
                        expressions: _col0 (type: string)
                        outputColumnNames: _col0
                        Select Operator
                          expressions: _col0 (type: string)
                          outputColumnNames: _col0
                          File Output Operator
                            compressed: false
                            table:
                                input format: org.apache.hadoop.mapred.TextInputFormat
                                output format: org.apache.hadoop.hive.ql.io.HiveIgnoreKeyTextOutputFormat
                                serde: org.apache.hadoop.hive.serde2.lazy.LazySimpleSerDe
        Map 3 
            Map Operator Tree:
                TableScan
                  alias: s3
                  Statistics: Num rows: 58 Data size: 5812 Basic stats: COMPLETE Column stats: NONE
                  Filter Operator
                    predicate: key is not null (type: boolean)
                    Statistics: Num rows: 29 Data size: 2906 Basic stats: COMPLETE Column stats: NONE
                    Reduce Output Operator
                      key expressions: key (type: string)
                      sort order: +
                      Map-reduce partition columns: key (type: string)
                      Statistics: Num rows: 29 Data size: 2906 Basic stats: COMPLETE Column stats: NONE
        Map 4 
            Map Operator Tree:
                TableScan
                  alias: s4
                  Filter Operator
                    predicate: key is not null (type: boolean)
                    Map Join Operator
                      condition map:
                           Inner Join 0 to 1
                      condition expressions:
                        0 {key}
                        1 
                      keys:
                        0 key (type: string)
                        1 key (type: string)
                      outputColumnNames: _col0
                      input vertices:
                        1 Map 5
                      Select Operator
                        expressions: _col0 (type: string)
                        outputColumnNames: _col0
                        Select Operator
                          expressions: _col0 (type: string)
                          outputColumnNames: _col0
                          File Output Operator
                            compressed: false
                            table:
                                input format: org.apache.hadoop.mapred.TextInputFormat
                                output format: org.apache.hadoop.hive.ql.io.HiveIgnoreKeyTextOutputFormat
                                serde: org.apache.hadoop.hive.serde2.lazy.LazySimpleSerDe
        Map 5 
            Map Operator Tree:
                TableScan
                  alias: s5
                  Statistics: Num rows: 58 Data size: 5812 Basic stats: COMPLETE Column stats: NONE
                  Filter Operator
                    predicate: key is not null (type: boolean)
                    Statistics: Num rows: 29 Data size: 2906 Basic stats: COMPLETE Column stats: NONE
                    Reduce Output Operator
                      key expressions: key (type: string)
                      sort order: +
                      Map-reduce partition columns: key (type: string)
                      Statistics: Num rows: 29 Data size: 2906 Basic stats: COMPLETE Column stats: NONE
        Union 2 
            Vertex: Union 2

  Stage: Stage-0
    Fetch Operator
      limit: -1
      Processor Tree:
        ListSink

PREHOOK: query: create table ut as
select s2.key as key from src s2 join src s3 on s2.key = s3.key
union all select s4.key from src s4 join src s5 on s4.key = s5.key
PREHOOK: type: CREATETABLE_AS_SELECT
PREHOOK: Input: default@src
POSTHOOK: query: create table ut as
select s2.key as key from src s2 join src s3 on s2.key = s3.key
union all select s4.key from src s4 join src s5 on s4.key = s5.key
POSTHOOK: type: CREATETABLE_AS_SELECT
POSTHOOK: Input: default@src
POSTHOOK: Output: default@ut
PREHOOK: query: select * from ut order by key limit 30
PREHOOK: type: QUERY
PREHOOK: Input: default@ut
#### A masked pattern was here ####
POSTHOOK: query: select * from ut order by key limit 30
POSTHOOK: type: QUERY
POSTHOOK: Input: default@ut
#### A masked pattern was here ####
0
0
0
0
0
0
0
0
0
0
0
0
0
0
0
0
0
0
10
10
100
100
100
100
100
100
100
100
103
103
PREHOOK: query: drop table ut
PREHOOK: type: DROPTABLE
PREHOOK: Input: default@ut
PREHOOK: Output: default@ut
POSTHOOK: query: drop table ut
POSTHOOK: type: DROPTABLE
POSTHOOK: Input: default@ut
POSTHOOK: Output: default@ut
PREHOOK: query: explain
select * from
(select * from src union all select * from src) u
left outer join src s on u.key = s.key
PREHOOK: type: QUERY
POSTHOOK: query: explain
select * from
(select * from src union all select * from src) u
left outer join src s on u.key = s.key
POSTHOOK: type: QUERY
STAGE DEPENDENCIES:
  Stage-1 is a root stage
  Stage-0 depends on stages: Stage-1

STAGE PLANS:
  Stage: Stage-1
    Tez
      Edges:
        Map 1 <- Map 3 (BROADCAST_EDGE), Union 2 (CONTAINS)
        Map 4 <- Map 3 (BROADCAST_EDGE), Union 2 (CONTAINS)
#### A masked pattern was here ####
      Vertices:
        Map 1 
            Map Operator Tree:
                TableScan
                  alias: src
                  Select Operator
                    expressions: key (type: string), value (type: string)
                    outputColumnNames: _col0, _col1
                    Map Join Operator
                      condition map:
                           Left Outer Join0 to 1
                      condition expressions:
                        0 {_col0} {_col1}
                        1 {key} {value}
                      keys:
                        0 _col0 (type: string)
                        1 key (type: string)
                      outputColumnNames: _col0, _col1, _col2, _col3
                      input vertices:
                        1 Map 3
                      Select Operator
                        expressions: _col0 (type: string), _col1 (type: string), _col2 (type: string), _col3 (type: string)
                        outputColumnNames: _col0, _col1, _col2, _col3
                        File Output Operator
                          compressed: false
                          table:
                              input format: org.apache.hadoop.mapred.TextInputFormat
                              output format: org.apache.hadoop.hive.ql.io.HiveIgnoreKeyTextOutputFormat
                              serde: org.apache.hadoop.hive.serde2.lazy.LazySimpleSerDe
        Map 3 
            Map Operator Tree:
                TableScan
                  alias: s
                  Statistics: Num rows: 29 Data size: 5812 Basic stats: COMPLETE Column stats: NONE
                  Reduce Output Operator
                    key expressions: key (type: string)
                    sort order: +
                    Map-reduce partition columns: key (type: string)
                    Statistics: Num rows: 29 Data size: 5812 Basic stats: COMPLETE Column stats: NONE
                    value expressions: value (type: string)
                  Reduce Output Operator
                    key expressions: key (type: string)
                    sort order: +
                    Map-reduce partition columns: key (type: string)
                    Statistics: Num rows: 29 Data size: 5812 Basic stats: COMPLETE Column stats: NONE
                    value expressions: value (type: string)
        Map 4 
            Map Operator Tree:
                TableScan
                  alias: src
                  Select Operator
                    expressions: key (type: string), value (type: string)
                    outputColumnNames: _col0, _col1
                    Map Join Operator
                      condition map:
                           Left Outer Join0 to 1
                      condition expressions:
                        0 {_col0} {_col1}
                        1 {key} {value}
                      keys:
                        0 _col0 (type: string)
                        1 key (type: string)
                      outputColumnNames: _col0, _col1, _col2, _col3
                      input vertices:
                        1 Map 3
                      Select Operator
                        expressions: _col0 (type: string), _col1 (type: string), _col2 (type: string), _col3 (type: string)
                        outputColumnNames: _col0, _col1, _col2, _col3
                        File Output Operator
                          compressed: false
                          table:
                              input format: org.apache.hadoop.mapred.TextInputFormat
                              output format: org.apache.hadoop.hive.ql.io.HiveIgnoreKeyTextOutputFormat
                              serde: org.apache.hadoop.hive.serde2.lazy.LazySimpleSerDe
        Union 2 
            Vertex: Union 2

  Stage: Stage-0
    Fetch Operator
      limit: -1
      Processor Tree:
        ListSink

PREHOOK: query: explain
select u.key as ukey, s.key as skey from
(select * from src union all select * from src) u
right outer join src s on u.key = s.key
PREHOOK: type: QUERY
POSTHOOK: query: explain
select u.key as ukey, s.key as skey from
(select * from src union all select * from src) u
right outer join src s on u.key = s.key
POSTHOOK: type: QUERY
STAGE DEPENDENCIES:
  Stage-1 is a root stage
  Stage-0 depends on stages: Stage-1

STAGE PLANS:
  Stage: Stage-1
    Tez
      Edges:
        Map 1 <- Union 2 (CONTAINS)
        Map 3 <- Union 2 (BROADCAST_EDGE)
        Map 4 <- Union 2 (CONTAINS)
#### A masked pattern was here ####
      Vertices:
        Map 1 
            Map Operator Tree:
                TableScan
                  alias: src
                  Select Operator
                    expressions: key (type: string)
                    outputColumnNames: _col0
                    Reduce Output Operator
                      key expressions: _col0 (type: string)
                      sort order: +
                      Map-reduce partition columns: _col0 (type: string)
        Map 3 
            Map Operator Tree:
                TableScan
                  alias: s
                  Statistics: Num rows: 58 Data size: 5812 Basic stats: COMPLETE Column stats: NONE
                  Map Join Operator
                    condition map:
                         Right Outer Join0 to 1
                    condition expressions:
                      0 {_col0}
                      1 {key}
                    keys:
                      0 _col0 (type: string)
                      1 key (type: string)
                    outputColumnNames: _col0, _col2
                    input vertices:
                      0 Union 2
                    Statistics: Num rows: 127 Data size: 12786 Basic stats: COMPLETE Column stats: NONE
                    Select Operator
                      expressions: _col0 (type: string), _col2 (type: string)
                      outputColumnNames: _col0, _col1
                      Statistics: Num rows: 127 Data size: 12786 Basic stats: COMPLETE Column stats: NONE
                      File Output Operator
                        compressed: false
                        Statistics: Num rows: 127 Data size: 12786 Basic stats: COMPLETE Column stats: NONE
                        table:
                            input format: org.apache.hadoop.mapred.TextInputFormat
                            output format: org.apache.hadoop.hive.ql.io.HiveIgnoreKeyTextOutputFormat
                            serde: org.apache.hadoop.hive.serde2.lazy.LazySimpleSerDe
        Map 4 
            Map Operator Tree:
                TableScan
                  alias: src
                  Select Operator
                    expressions: key (type: string)
                    outputColumnNames: _col0
                    Reduce Output Operator
                      key expressions: _col0 (type: string)
                      sort order: +
                      Map-reduce partition columns: _col0 (type: string)
        Union 2 
            Vertex: Union 2

  Stage: Stage-0
    Fetch Operator
      limit: -1
      Processor Tree:
        ListSink

PREHOOK: query: create table ut as
select u.key as ukey, s.key as skey from
(select * from src union all select * from src) u
right outer join src s on u.key = s.key
PREHOOK: type: CREATETABLE_AS_SELECT
PREHOOK: Input: default@src
POSTHOOK: query: create table ut as
select u.key as ukey, s.key as skey from
(select * from src union all select * from src) u
right outer join src s on u.key = s.key
POSTHOOK: type: CREATETABLE_AS_SELECT
POSTHOOK: Input: default@src
POSTHOOK: Output: default@ut
PREHOOK: query: select * from ut order by ukey, skey limit 20
PREHOOK: type: QUERY
PREHOOK: Input: default@ut
#### A masked pattern was here ####
POSTHOOK: query: select * from ut order by ukey, skey limit 20
POSTHOOK: type: QUERY
POSTHOOK: Input: default@ut
#### A masked pattern was here ####
0	0
0	0
0	0
0	0
0	0
0	0
0	0
0	0
0	0
0	0
0	0
0	0
0	0
0	0
0	0
0	0
0	0
0	0
10	10
10	10
PREHOOK: query: drop table ut
PREHOOK: type: DROPTABLE
PREHOOK: Input: default@ut
PREHOOK: Output: default@ut
POSTHOOK: query: drop table ut
POSTHOOK: type: DROPTABLE
POSTHOOK: Input: default@ut
POSTHOOK: Output: default@ut<|MERGE_RESOLUTION|>--- conflicted
+++ resolved
@@ -350,13 +350,9 @@
                         keys:
                           0 key (type: string)
                           1 _col0 (type: string)
-<<<<<<< HEAD
-                        outputColumnNames: _col0, _col4
+                        outputColumnNames: _col0, _col5
                         input vertices:
                           0 Map 1
-=======
-                        outputColumnNames: _col0, _col5
->>>>>>> 7752c8d3
                         Select Operator
                           expressions: _col0 (type: string), _col5 (type: string)
                           outputColumnNames: _col0, _col1
@@ -384,13 +380,9 @@
                         keys:
                           0 key (type: string)
                           1 _col0 (type: string)
-<<<<<<< HEAD
-                        outputColumnNames: _col0, _col4
+                        outputColumnNames: _col0, _col5
                         input vertices:
                           0 Map 1
-=======
-                        outputColumnNames: _col0, _col5
->>>>>>> 7752c8d3
                         Select Operator
                           expressions: _col0 (type: string), _col5 (type: string)
                           outputColumnNames: _col0, _col1
@@ -557,14 +549,10 @@
                             0 key (type: string)
                             1 _col0 (type: string)
                             2 key (type: string)
-<<<<<<< HEAD
-                          outputColumnNames: _col0, _col4, _col5
+                          outputColumnNames: _col0, _col5, _col6
                           input vertices:
                             0 Map 1
                             2 Map 8
-=======
-                          outputColumnNames: _col0, _col5, _col6
->>>>>>> 7752c8d3
                           Select Operator
                             expressions: _col0 (type: string), _col5 (type: string), _col6 (type: string)
                             outputColumnNames: _col0, _col1, _col2
@@ -631,14 +619,10 @@
                             0 key (type: string)
                             1 _col0 (type: string)
                             2 key (type: string)
-<<<<<<< HEAD
-                          outputColumnNames: _col0, _col4, _col5
+                          outputColumnNames: _col0, _col5, _col6
                           input vertices:
                             0 Map 1
                             2 Map 8
-=======
-                          outputColumnNames: _col0, _col5, _col6
->>>>>>> 7752c8d3
                           Select Operator
                             expressions: _col0 (type: string), _col5 (type: string), _col6 (type: string)
                             outputColumnNames: _col0, _col1, _col2
@@ -702,14 +686,10 @@
                             0 key (type: string)
                             1 _col0 (type: string)
                             2 key (type: string)
-<<<<<<< HEAD
-                          outputColumnNames: _col0, _col4, _col5
+                          outputColumnNames: _col0, _col5, _col6
                           input vertices:
                             0 Map 1
                             2 Map 8
-=======
-                          outputColumnNames: _col0, _col5, _col6
->>>>>>> 7752c8d3
                           Select Operator
                             expressions: _col0 (type: string), _col5 (type: string), _col6 (type: string)
                             outputColumnNames: _col0, _col1, _col2
