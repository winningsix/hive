--- conflicted
+++ resolved
@@ -1176,12 +1176,8 @@
   // Notification logging calls
   NotificationEventResponse get_next_notification(1:NotificationEventRequest rqst) 
   CurrentNotificationEventId get_current_notificationEventId()
-<<<<<<< HEAD
-
+  FireEventResponse fire_listener_event(1:FireEventRequest rqst)
   void flushCache()
-=======
-  FireEventResponse fire_listener_event(1:FireEventRequest rqst)
->>>>>>> 9ef70fe8
 }
 
 // * Note about the DDL_TIME: When creating or altering a table or a partition,
